#include <cmath>
#include <iomanip>
#include <algorithm>

#include <boost/lexical_cast.hpp>
#include <boost/test/unit_test.hpp>

#include "Config.h"
#include "Log.h"
#include "SerializedTypes.h"
#include "utils.h"

uint64	STAmount::uRateOne	= STAmount::getRate(STAmount(1), STAmount(1));

// --> sCurrency: "", "XNS", or three letter ISO code.
bool STAmount::currencyFromString(uint160& uDstCurrency, const std::string& sCurrency)
{
	bool	bSuccess	= true;

	if (sCurrency.empty() || !sCurrency.compare(SYSTEM_CURRENCY_CODE))
	{
		uDstCurrency.zero();
	}
	else if (3 == sCurrency.size())
	{
		std::vector<unsigned char>	vucIso(3);

		std::transform(sCurrency.begin(), sCurrency.end(), vucIso.begin(), ::toupper);

		// std::string	sIso;
		// sIso.assign(vucIso.begin(), vucIso.end());
		// std::cerr << "currency: " << sIso << std::endl;

		Serializer	s;

		s.addZeros(96/8);
		s.addRaw(vucIso);
		s.addZeros(16/8);
		s.addZeros(24/8);

		s.get160(uDstCurrency, 0);
	}
	else
	{
		bSuccess	= false;
	}

	return bSuccess;
}

// XXX Broken for custom currencies?
std::string STAmount::getHumanCurrency() const
{
	return createHumanCurrency(mCurrency);
}

std::string STAmount::createHumanCurrency(const uint160& uCurrency)
{
	std::string	sCurrency;

	if (uCurrency.isZero())
	{
		return SYSTEM_CURRENCY_CODE;
	}
	else if (uCurrency == CURRENCY_ONE)
	{
		return "1";
	}
	else
	{
		Serializer	s(160/8);

		s.add160(uCurrency);

		SerializerIterator	sit(s);

		std::vector<unsigned char>	vucZeros	= sit.getRaw(96/8);
		std::vector<unsigned char>	vucIso		= sit.getRaw(24/8);
		std::vector<unsigned char>	vucVersion	= sit.getRaw(16/8);
		std::vector<unsigned char>	vucReserved	= sit.getRaw(24/8);

		if (!::isZero(vucZeros.begin(), vucZeros.size()))
		{
			throw std::runtime_error(boost::str(boost::format("bad currency: zeros: %s") % uCurrency));
		}
		else if (!::isZero(vucVersion.begin(), vucVersion.size()))
		{
			throw std::runtime_error(boost::str(boost::format("bad currency: version: %s") % uCurrency));
		}
		else if (!::isZero(vucReserved.begin(), vucReserved.size()))
		{
			throw std::runtime_error(boost::str(boost::format("bad currency: reserved: %s") % uCurrency));
		}
		else
		{
			sCurrency.assign(vucIso.begin(), vucIso.end());
		}
	}

	return sCurrency;
}

// Not meant to be the ultimate parser.  For use by RPC which is supposed to be sane and trusted.
// Native has special handling:
// - Integer values are in base units.
// - Float values are in float units.
// - To avoid a mistake float value for native are specified with a "^" in place of a "."
// <-- bValid: true = valid
bool STAmount::setFullValue(const std::string& sAmount, const std::string& sCurrency, const std::string& sIssuer)
{
	//
	// Figure out the currency.
	//
	if (!currencyFromString(mCurrency, sCurrency))
	{
		Log(lsINFO) << "Currency malformed: " << sCurrency;

		return false;
	}

	mIsNative	= !mCurrency;

	//
	// Figure out the issuer.
	//
	NewcoinAddress	naIssuerID;

	// Issuer must be "" or a valid account string.
	if (!naIssuerID.setAccountID(sIssuer))
	{
		Log(lsINFO) << "Issuer malformed: " << sIssuer;

		return false;
	}

	mIssuer	= naIssuerID.getAccountID();

	// Stamps not must have an issuer.
	if (mIsNative && !mIssuer.isZero())
	{
		Log(lsINFO) << "Issuer specified for stamps: " << sIssuer;

		return false;
	}

	uint64	uValue;
	int		iOffset;
	size_t	uDecimal	= sAmount.find_first_of(mIsNative ? "^" : ".");
	bool	bInteger	= uDecimal == std::string::npos;

	if (bInteger)
	{
		try
		{
			uValue	= sAmount.empty() ? 0 : boost::lexical_cast<uint64>(sAmount);
		}
		catch (...)
		{
			Log(lsINFO) << "Bad integer amount: " << sAmount;

			return false;
		}
		iOffset	= 0;
	}
	else
	{
		// Example size decimal size-decimal offset
		//    ^1      2       0            2     -1
		// 123^       4       3            1      0
		//   1^23     4       1            3     -2
		iOffset	= -int(sAmount.size()-uDecimal-1);


		// Issolate integer and fraction.
		uint64	uInteger	= uDecimal ? boost::lexical_cast<uint64>(sAmount.substr(0, uDecimal)) : 0;
		uint64	uFraction	= iOffset ? boost::lexical_cast<uint64>(sAmount.substr(uDecimal+1)) : 0;

		// Scale the integer portion to the same offset as the fraction.
		uValue	= uInteger;
		for (int i=-iOffset; i--;)
			uValue	*= 10;

		// Add in the fraction.
		uValue += uFraction;
	}

	if (mIsNative)
	{
		if (bInteger)
			iOffset	= -SYSTEM_CURRENCY_PRECISION;

		while (iOffset > -SYSTEM_CURRENCY_PRECISION) {
			uValue	*= 10;
			--iOffset;
		}

		while (iOffset < -SYSTEM_CURRENCY_PRECISION) {
			uValue	/= 10;
			++iOffset;
		}

		mValue		= uValue;
	}
	else
	{
		mValue		= uValue;
		mOffset		= iOffset;
		canonicalize();
	}

	return true;
}

// amount = value * [10 ^ offset]
// representation range is 10^80 - 10^(-80)
// on the wire, high 8 bits are (offset+142), low 56 bits are value
// value is zero if amount is zero, otherwise value is 10^15 to (10^16 - 1) inclusive

void STAmount::canonicalize()
{
	if (!mCurrency)
	{ // native currency amounts should always have an offset of zero
		mIsNative = true;

		if (mValue == 0)
		{
			mOffset = 0;
			mIsNegative = false;
			return;
		}

		while (mOffset < 0)
		{
			mValue /= 10;
			++mOffset;
		}

		while (mOffset > 0)
		{
			mValue *= 10;
			--mOffset;
		}

		assert(mValue <= cMaxNative);
		return;
	}

	mIsNative = false;
	if (mValue == 0)
	{
		mOffset = -100;
		mIsNegative = false;
		return;
	}

	while (mValue < cMinValue)
	{
		if (mOffset <= cMinOffset)
			throw std::runtime_error("value overflow");
		mValue *= 10;
		if (mValue >= cMaxValue)
			throw std::runtime_error("value overflow");
		--mOffset;
	}

	while (mValue > cMaxValue)
	{
		if (mOffset >= cMaxOffset)
			throw std::runtime_error("value underflow");
		mValue /= 10;
		++mOffset;
	}
	assert((mValue == 0) || ((mValue >= cMinValue) && (mValue <= cMaxValue)) );
	assert((mValue == 0) || ((mOffset >= cMinOffset) && (mOffset <= cMaxOffset)) );
	assert((mValue != 0) || (mOffset != -100) );
}

void STAmount::add(Serializer& s) const
{
	if (mIsNative)
	{
		assert(mOffset == 0);
		if (!mIsNegative)
			s.add64(mValue | cPosNative);
		else
			s.add64(mValue);
	}
	else
	{
		if (isZero())
			s.add64(cNotNative);
		else if (mIsNegative) // 512 = not native
			s.add64(mValue | (static_cast<uint64>(mOffset + 512 + 97) << (64 - 10)));
		else // 256 = positive
			s.add64(mValue | (static_cast<uint64>(mOffset + 512 + 256 + 97) << (64 - 10)));

		s.add160(mCurrency);
		s.add160(mIssuer);
	}
}

<<<<<<< HEAD
STAmount::STAmount(SField::ref name, int64 value) : SerializedType(name), mOffset(0), mIsNative(true)
=======
STAmount STAmount::createFromInt64(SField::ref name, int64 value)
>>>>>>> 61e93928
{
	return value >= 0
		? STAmount(name, static_cast<uint64>(value), false)
		: STAmount(name, static_cast<uint64>(-value), true);
}

void STAmount::setValue(const STAmount &a)
{
	mCurrency	= a.mCurrency;
	mIssuer		= a.mIssuer;
	mValue		= a.mValue;
	mOffset		= a.mOffset;
	mIsNative	= a.mIsNative;
	mIsNegative = a.mIsNegative;
}

uint64 STAmount::toUInt64() const
{ // makes them sort easily
	if (mValue == 0)
		return 0x4000000000000000ull;
	if (mIsNegative)
		return mValue | (static_cast<uint64>(mOffset + 97) << (64 - 10));
	return mValue | (static_cast<uint64>(mOffset + 256 + 97) << (64 - 10));
}

STAmount* STAmount::construct(SerializerIterator& sit, SField::ref name)
{
	uint64 value = sit.get64();

	if ((value & cNotNative) == 0)
	{ // native
		if ((value & cPosNative) != 0)
			return new STAmount(name, value & ~cPosNative, false); // positive
		return new STAmount(name, value, true); // negative
	}

	uint160 uCurrencyID = sit.get160();
	if (!uCurrencyID)
		throw std::runtime_error("invalid native currency");

	uint160	uIssuerID = sit.get160();

	int offset = static_cast<int>(value >> (64 - 10)); // 10 bits for the offset, sign and "not native" flag
	value &= ~(1023ull << (64-10));

	if (value)
	{
		bool isNegative = (offset & 256) == 0;
		offset = (offset & 255) - 97; // center the range
		if ((value < cMinValue) || (value > cMaxValue) || (offset < cMinOffset) || (offset > cMaxOffset))
			throw std::runtime_error("invalid currency value");

		return new STAmount(name, uCurrencyID, uIssuerID, value, offset, isNegative);
	}

	if (offset != 512)
		throw std::runtime_error("invalid currency value");
	return new STAmount(name, uCurrencyID, uIssuerID);
}

int64 STAmount::getSNValue() const
{ // signed native value
	if (!mIsNative) throw std::runtime_error("not native");
	if (mIsNegative) return - static_cast<int64>(mValue);
	return static_cast<int64>(mValue);
}

void STAmount::setSNValue(int64 v)
{
	if (!mIsNative) throw std::runtime_error("not native");
	if (v > 0)
	{
		mIsNegative = false;
		mValue = static_cast<uint64>(v);
	}
	else
	{
		mIsNegative = true;
		mValue = static_cast<uint64>(-v);
	}
}

std::string STAmount::getRaw() const
{ // show raw internal form
	if (mValue == 0) return "0";
	if (mIsNative)
	{
		if (mIsNegative) return std::string("-") + boost::lexical_cast<std::string>(mValue);
		else return boost::lexical_cast<std::string>(mValue);
	}
	if (mIsNegative)
		return mCurrency.GetHex() + ": -" +
		boost::lexical_cast<std::string>(mValue) + "e" + boost::lexical_cast<std::string>(mOffset);
	else return mCurrency.GetHex() + ": " +
		boost::lexical_cast<std::string>(mValue) + "e" + boost::lexical_cast<std::string>(mOffset);
}

std::string STAmount::getText() const
{ // keep full internal accuracy, but make more human friendly if posible
	if (isZero()) return "0";
	if (mIsNative)
	{
		if (mIsNegative)
			return std::string("-") +  boost::lexical_cast<std::string>(mValue);
		else return boost::lexical_cast<std::string>(mValue);
	}
	if ((mOffset < -25) || (mOffset > -5))
	{
		if (mIsNegative)
			return std::string("-") + boost::lexical_cast<std::string>(mValue) +
				"e" + boost::lexical_cast<std::string>(mOffset);
		else
			return boost::lexical_cast<std::string>(mValue) + "e" + boost::lexical_cast<std::string>(mOffset);
	}

	std::string val = "000000000000000000000000000";
	val += boost::lexical_cast<std::string>(mValue);
	val += "00000000000000000000000";

	std::string pre = val.substr(0, mOffset + 43);
	std::string post = val.substr(mOffset + 43);

	size_t s_pre = pre.find_first_not_of('0');
	if (s_pre == std::string::npos)
		pre="0";
	else
		pre = pre.substr(s_pre);

	size_t s_post = post.find_last_not_of('0');

	if (mIsNegative) pre = std::string("-") + pre;

	if (s_post == std::string::npos)
		return pre;
	else
		return pre + "." + post.substr(0, s_post+1);
}

bool STAmount::isComparable(const STAmount& t) const
{ // are these two STAmount instances in the same currency
	if (mIsNative) return t.mIsNative;
	if (t.mIsNative) return false;
	return mCurrency == t.mCurrency;
}

bool STAmount::isEquivalent(const SerializedType& t) const
{
	const STAmount* v = dynamic_cast<const STAmount*>(&t);
	if (!v) return false;
	return isComparable(*v) && (mIsNegative == v->mIsNegative) && (mValue == v->mValue) && (mOffset == v->mOffset);
}

void STAmount::throwComparable(const STAmount& t) const
{ // throw an exception if these two STAmount instances are incomparable
	if (!isComparable(t))
		throw std::runtime_error("amounts are not comparable");
}

bool STAmount::operator==(const STAmount& a) const
{
	return isComparable(a) && (mIsNegative == a.mIsNegative) && (mOffset == a.mOffset) && (mValue == a.mValue);
}

bool STAmount::operator!=(const STAmount& a) const
{
	return (mOffset != a.mOffset) || (mValue != a.mValue) || (mIsNegative != a.mIsNegative) || !isComparable(a);
}

bool STAmount::operator<(const STAmount& a) const
{
	throwComparable(a);
	return toUInt64() < a.toUInt64();
}

bool STAmount::operator>(const STAmount& a) const
{
	throwComparable(a);
	return toUInt64() > a.toUInt64();
}

bool STAmount::operator<=(const STAmount& a) const
{
	throwComparable(a);
	return toUInt64() <= a.toUInt64();
}

bool STAmount::operator>=(const STAmount& a) const
{
	throwComparable(a);
	return toUInt64() >= a.toUInt64();
}

STAmount& STAmount::operator+=(const STAmount& a)
{
	*this = *this + a;
	return *this;
}

STAmount& STAmount::operator-=(const STAmount& a)
{
	*this = *this - a;
	return *this;
}

STAmount STAmount::operator-(void) const
{
	if (mValue == 0) return *this;
	return STAmount(getFName(), mCurrency, mIssuer, mValue, mOffset, mIsNative, !mIsNegative);
}

STAmount& STAmount::operator=(uint64 v)
{ // does not copy name, does not change currency type
	mOffset = 0;
	mValue = v;
	mIsNegative = false;
	if (!mIsNative) canonicalize();

	return *this;
}

STAmount& STAmount::operator+=(uint64 v)
{
	if (mIsNative)
		setSNValue(getSNValue() + static_cast<int64>(v));
	else *this += STAmount(mCurrency, v);

	return *this;
}

STAmount& STAmount::operator-=(uint64 v)
{
	if (mIsNative)
		setSNValue(getSNValue() - static_cast<int64>(v));
	else *this -= STAmount(mCurrency, v);

	return *this;
}

bool STAmount::operator<(uint64 v) const
{
	return getSNValue() < static_cast<int64>(v);
}

bool STAmount::operator>(uint64 v) const
{
	return getSNValue() > static_cast<int64>(v);
}

bool STAmount::operator<=(uint64 v) const
{
	return getSNValue() <= static_cast<int64>(v);
}

bool STAmount::operator>=(uint64 v) const
{
	return getSNValue() >= static_cast<int64>(v);
}

STAmount STAmount::operator+(uint64 v) const
{
	return STAmount(getFName(), getSNValue() + static_cast<int64>(v));
}

STAmount STAmount::operator-(uint64 v) const
{
	return STAmount(getFName(), getSNValue() - static_cast<int64>(v));
}

STAmount::operator double() const
{ // Does not keep the precise value. Not recommended
	if (!mValue)
		return 0.0;
	if (mIsNegative) return -1.0 * static_cast<double>(mValue) * pow(10.0, mOffset);
	return static_cast<double>(mValue) * pow(10.0, mOffset);
}

STAmount operator+(const STAmount& v1, const STAmount& v2)
{
	if (v1.isZero()) return v2;
	if (v2.isZero()) return v1;

	v1.throwComparable(v2);
	if (v1.mIsNative)
		return STAmount(v1.getFName(), v1.getSNValue() + v2.getSNValue());


	int ov1 = v1.mOffset, ov2 = v2.mOffset;
	int64 vv1 = static_cast<int64>(v1.mValue), vv2 = static_cast<int64>(v2.mValue);
	if (v1.mIsNegative) vv1 = -vv1;
	if (v2.mIsNegative) vv2 = -vv2;

	while (ov1 < ov2)
	{
		vv1 /= 10;
		++ov1;
	}
	while (ov2 < ov1)
	{
		vv2 /= 10;
		++ov2;
	}
	// this addition cannot overflow an int64, it can overflow an STAmount and the constructor will throw

	int64 fv = vv1 + vv2;
	if (fv >= 0)
		return STAmount(v1.getFName(), v1.mCurrency, v1.mIssuer, fv, ov1, false);
	else
		return STAmount(v1.getFName(), v1.mCurrency, v1.mIssuer, -fv, ov1, true);
}

STAmount operator-(const STAmount& v1, const STAmount& v2)
{
	if (v2.isZero()) return v1;

	v1.throwComparable(v2);
	if (v2.mIsNative)
<<<<<<< HEAD
		return STAmount(v1.fName, v1.getSNValue() - v2.getSNValue());
=======
		return STAmount::createFromInt64(v1.getFName(), v1.getSNValue() - v2.getSNValue());
>>>>>>> 61e93928

	int ov1 = v1.mOffset, ov2 = v2.mOffset;
	int64 vv1 = static_cast<int64>(v1.mValue), vv2 = static_cast<int64>(v2.mValue);
	if (v1.mIsNegative) vv1 = -vv1;
	if (v2.mIsNegative) vv2 = -vv2;

	while (ov1 < ov2)
	{
		vv1 /= 10;
		++ov1;
	}
	while (ov2 < ov1)
	{
		vv2 /= 10;
		++ov2;
	}
	// this subtraction cannot overflow an int64, it can overflow an STAmount and the constructor will throw

	int64 fv = vv1 - vv2;
	if (fv >= 0)
		return STAmount(v1.getFName(), v1.mCurrency, v1.mIssuer, fv, ov1, false);
	else
		return STAmount(v1.getFName(), v1.mCurrency, v1.mIssuer, -fv, ov1, true);
}

STAmount STAmount::divide(const STAmount& num, const STAmount& den, const uint160& uCurrencyID, const uint160& uIssuerID)
{
	if (den.isZero()) throw std::runtime_error("division by zero");
	if (num.isZero()) return STAmount(uCurrencyID, uIssuerID);

	uint64 numVal = num.mValue, denVal = den.mValue;
	int numOffset = num.mOffset, denOffset = den.mOffset;

	if (num.mIsNative)
		while (numVal < STAmount::cMinValue)
		{ // Need to bring into range
			numVal *= 10;
			--numOffset;
		}

	if (den.mIsNative)
		while (denVal < STAmount::cMinValue)
		{
			denVal *= 10;
			--denOffset;
		}

	int finOffset = numOffset - denOffset - 16;
	if ((finOffset > cMaxOffset) || (finOffset < cMinOffset))
		throw std::runtime_error("division produces out of range result");

	// Compute (numerator * 10^16) / denominator
	CBigNum v;
	if ((BN_add_word(&v, numVal) != 1) ||
		(BN_mul_word(&v, 10000000000000000ul) != 1) ||
		(BN_div_word(&v, denVal) == ((BN_ULONG) -1)))
	{
		throw std::runtime_error("internal bn error");
	}

	// 10^15 <= quotient <= 10^17
	assert(BN_num_bytes(&v) <= 64);

	if (num.mIsNegative != den.mIsNegative)
		return -STAmount(uCurrencyID, uIssuerID, v.getulong(), finOffset);
	else return STAmount(uCurrencyID, uIssuerID, v.getulong(), finOffset);
}

STAmount STAmount::multiply(const STAmount& v1, const STAmount& v2, const uint160& uCurrencyID, const uint160& uIssuerID)
{
	if (v1.isZero() || v2.isZero())
		return STAmount(uCurrencyID, uIssuerID);

	if (v1.mIsNative && v2.mIsNative) // FIXME: overflow
		return STAmount(v1.getFName(), v1.getSNValue() * v2.getSNValue());

	uint64 value1 = v1.mValue, value2 = v2.mValue;
	int offset1 = v1.mOffset, offset2 = v2.mOffset;


	if (v1.mIsNative)
	{
		while (value1 < STAmount::cMinValue)
		{
			value1 *= 10;
			--offset1;
		}
	}
	else
	{ // round
		value1 *= 10;
		value1 += 3;
		--offset1;
	}

	if (v2.mIsNative)
	{
		while (value2 < STAmount::cMinValue)
		{
			value2 *= 10;
			--offset2;
		}
	}
	else
	{ // round
		value2 *= 10;
		value2 += 3;
		--offset2;
	}

	int finOffset = offset1 + offset2;
	if ((finOffset > 80) || (finOffset < -96))
		throw std::runtime_error("multiplication produces out of range result");

	// Compute (numerator*10 * denominator*10) / 10^18 with rounding
	CBigNum v;
	if ((BN_add_word(&v, value1) != 1) ||
		(BN_mul_word(&v, value2) != 1) ||
		(BN_div_word(&v, 100000000000000ul) == ((BN_ULONG) -1)))
	{
		throw std::runtime_error("internal bn error");
	}

	// 10^16 <= product <= 10^18
	assert(BN_num_bytes(&v) <= 64);

	if (v1.mIsNegative != v2.mIsNegative)
		return -STAmount(uCurrencyID, uIssuerID, v.getulong(), offset1 + offset2 + 14);
	else return STAmount(uCurrencyID, uIssuerID, v.getulong(), offset1 + offset2 + 14);
}

// Convert an offer into an index amount so they sort by rate.
// A taker will take the best, lowest, rate first.
// (e.g. a taker will prefer pay 1 get 3 over pay 1 get 2.
// --> offerOut: takerGets: How much the offerer is selling to the taker.
// -->  offerIn: takerPays: How much the offerer is receiving from the taker.
// <--    uRate: normalize(offerIn/offerOut)
//             A lower rate is better for the person taking the order.
//             The taker gets more for less with a lower rate.
uint64 STAmount::getRate(const STAmount& offerOut, const STAmount& offerIn)
{
	if (offerOut.isZero()) throw std::runtime_error("Worthless offer");

	STAmount r = divide(offerIn, offerOut, CURRENCY_ONE, ACCOUNT_ONE);

	assert((r.getExponent() >= -100) && (r.getExponent() <= 155));

	uint64 ret = r.getExponent() + 100;

	return (ret << (64 - 8)) | r.getMantissa();
}

STAmount STAmount::setRate(uint64 rate)
{
	uint64 mantissa = rate & ~(255ull << (64 - 8));
	int exponent = static_cast<int>(rate >> (64 - 8)) - 100;

	return STAmount(CURRENCY_ONE, ACCOUNT_ONE, mantissa, exponent);
}

// Taker gets all taker can pay for with saTakerFunds, limited by saOfferPays and saOfferFunds.
// -->  saOfferFunds: Limit for saOfferPays
// -->  saTakerFunds: Limit for saOfferGets : How much taker really wants. : Driver
// -->   saOfferPays: Request : this should be reduced as the offer is fullfilled.
// -->   saOfferGets: Request : this should be reduced as the offer is fullfilled.
// -->   saTakerPays: Total : Used to know the approximate ratio of the exchange.
// -->   saTakerGets: Total : Used to know the approximate ratio of the exchange.
// <--   saTakerPaid: Actual
// <--    saTakerGot: Actual
// <--       bRemove: remove offer it is either fullfilled or unfunded
bool STAmount::applyOffer(
	const STAmount& saOfferFunds, const STAmount& saTakerFunds,
	const STAmount& saOfferPays, const STAmount& saOfferGets,
	const STAmount& saTakerPays, const STAmount& saTakerGets,
	STAmount& saTakerPaid, STAmount& saTakerGot)
{
	saOfferGets.throwComparable(saTakerPays);

	assert(!saOfferFunds.isZero() && !saTakerFunds.isZero());	// Must have funds.
	assert(!saOfferGets.isZero() && !saOfferPays.isZero());		// Must not be a null offer.

	// Amount offer can pay out, limited by offer and funds.
	STAmount	saOfferPaysAvailable	= saOfferFunds < saOfferPays ? saOfferFunds : saOfferPays;

	// Amount offer can get in proportion, limited by offer funds.
	STAmount	saOfferGetsAvailable =
		saOfferFunds == saOfferPays
			? saOfferGets	// Offer was fully funded, avoid shenanigans.
			: divide(multiply(saTakerPays, saOfferPaysAvailable, CURRENCY_ONE, ACCOUNT_ONE), saTakerGets, saOfferGets.getCurrency(), saOfferGets.getIssuer());

	if (saOfferGets == saOfferGetsAvailable && saTakerFunds >= saOfferGets)
	{
		// Taker gets all of offer available.
		saTakerPaid	= saOfferGets;		// Taker paid what offer could get.
		saTakerGot	= saOfferPays;		// Taker got what offer could pay.

		Log(lsINFO) << "applyOffer: took all outright";
	}
	else if (saTakerFunds >= saOfferGetsAvailable)
	{
		// Taker gets all of offer available.
		saTakerPaid	= saOfferGetsAvailable;		// Taker paid what offer could get.
		saTakerGot	= saOfferPaysAvailable;		// Taker got what offer could pay.

		Log(lsINFO) << "applyOffer: took all available";
	}
	else
	{
		// Taker only get's a portion of offer.
		saTakerPaid	= saTakerFunds;					// Taker paid all he had.
		saTakerGot	= divide(multiply(saTakerFunds, saOfferPaysAvailable, CURRENCY_ONE, ACCOUNT_ONE), saOfferGetsAvailable, saOfferPays.getCurrency(), saOfferPays.getIssuer());

		Log(lsINFO) << "applyOffer: saTakerGot=" << saTakerGot;
		Log(lsINFO) << "applyOffer: saOfferPaysAvailable=" << saOfferPaysAvailable;
	}

	return saTakerGot >= saOfferPays;
}

STAmount STAmount::getPay(const STAmount& offerOut, const STAmount& offerIn, const STAmount& needed)
{ // Someone wants to get (needed) out of the offer, how much should they pay in?
	if (offerOut.isZero())
		return STAmount(offerIn.getCurrency(), offerIn.getIssuer());

	if (needed >= offerOut)
	{
		// They need more than offered, pay full amount.
		return needed;
	}

	STAmount ret = divide(multiply(needed, offerIn, CURRENCY_ONE, ACCOUNT_ONE), offerOut, offerIn.getCurrency(), offerIn.getIssuer());

	return (ret > offerIn) ? offerIn : ret;
}

uint64 STAmount::muldiv(uint64 a, uint64 b, uint64 c)
{ // computes (a*b)/c rounding up - supports values up to 10^18
	if (c == 0) throw std::runtime_error("underflow");
	if ((a == 0) || (b == 0)) return 0;

	CBigNum v;
	if ((BN_add_word(&v, a * 10 + 3) != 1) || (BN_mul_word(&v, b * 10 + 3) != 1) ||
		(BN_div_word(&v, c) == ((BN_ULONG) -1)) || (BN_div_word(&v, 100) == ((BN_ULONG) -1)))
		throw std::runtime_error("muldiv error");

	return v.getulong();
}

uint64 STAmount::convertToDisplayAmount(const STAmount& internalAmount, uint64 totalNow, uint64 totalInit)
{ // Convert an internal ledger/account quantity of native currency to a display amount
	return muldiv(internalAmount.getNValue(), totalInit, totalNow);
}

STAmount STAmount::convertToInternalAmount(uint64 displayAmount, uint64 totalNow, uint64 totalInit, SField::ref name)
{ // Convert a display/request currency amount to an internal amount
	return STAmount(name, muldiv(displayAmount, totalNow, totalInit));
}

STAmount STAmount::deserialize(SerializerIterator& it)
{
	std::auto_ptr<STAmount> s(dynamic_cast<STAmount*>(construct(it, sfGeneric)));
	STAmount ret(*s);
	return ret;
}

std::string STAmount::getFullText() const
{
	if (mIsNative)
	{
		return str(boost::format("%s/" SYSTEM_CURRENCY_CODE) % getText());
	}
	else if (!mIssuer)
	{
		return str(boost::format("%s/%s/0") % getText() % getHumanCurrency());
	}
	else if (mIssuer == ACCOUNT_ONE)
	{
		return str(boost::format("%s/%s/1") % getText() % getHumanCurrency());
	}
	else
	{
		return str(boost::format("%s/%s/%s")
			% getText()
			% getHumanCurrency()
			% NewcoinAddress::createHumanAccountID(mIssuer));
	}
}

#if 0
std::string STAmount::getExtendedText() const
{
	if (mIsNative)
	{
		return str(boost::format("%s " SYSTEM_CURRENCY_CODE) % getText());
	}
	else
	{
		return str(boost::format("%s/%s/%s %dE%d" )
			% getText()
			% getHumanCurrency()
			% NewcoinAddress::createHumanAccountID(mIssuer)
			% getMantissa()
			% getExponent());
	}
}
#endif

Json::Value STAmount::getJson(int) const
{
	Json::Value elem(Json::objectValue);

	// This is a hack, many places don't specify a currency.  STAmount is used just as a value.
	if (!mIsNative)
	{
		elem["value"]		= getText();
		elem["currency"]	= getHumanCurrency();

		if (!mIssuer.isZero())
			elem["issuer"]	= NewcoinAddress::createHumanAccountID(mIssuer);

	}
	else
	{
		elem=getText();
	}

	return elem;
}

// For unit tests:
static STAmount serdes(const STAmount &s)
{
	Serializer ser;

	s.add(ser);

	SerializerIterator sit(ser);

	return STAmount::deserialize(sit);
}

BOOST_AUTO_TEST_SUITE(amount)

BOOST_AUTO_TEST_CASE( setValue_test )
{
	STAmount	saTmp;

	// Check native floats
	saTmp.setFullValue("1^0"); BOOST_CHECK_MESSAGE(SYSTEM_CURRENCY_PARTS == saTmp.getNValue(), "float integer failed");
	saTmp.setFullValue("0^1"); BOOST_CHECK_MESSAGE(SYSTEM_CURRENCY_PARTS/10 == saTmp.getNValue(), "float fraction failed");
	saTmp.setFullValue("0^12"); BOOST_CHECK_MESSAGE(12*SYSTEM_CURRENCY_PARTS/100 == saTmp.getNValue(), "float fraction failed");
	saTmp.setFullValue("1^2"); BOOST_CHECK_MESSAGE(SYSTEM_CURRENCY_PARTS+(2*SYSTEM_CURRENCY_PARTS/10) == saTmp.getNValue(), "float combined failed");

	// Check native integer
	saTmp.setFullValue("1"); BOOST_CHECK_MESSAGE(1 == saTmp.getNValue(), "integer failed");
}

BOOST_AUTO_TEST_CASE( NativeCurrency_test )
{
	STAmount zero, one(1), hundred(100);

	if (sizeof(BN_ULONG) < (64 / 8)) BOOST_FAIL("BN too small");
	if (serdes(zero) != zero) BOOST_FAIL("STAmount fail");
	if (serdes(one) != one) BOOST_FAIL("STAmount fail");
	if (serdes(hundred) != hundred) BOOST_FAIL("STAmount fail");

	if (!zero.isNative()) BOOST_FAIL("STAmount fail");
	if (!hundred.isNative()) BOOST_FAIL("STAmount fail");
	if (!zero.isZero()) BOOST_FAIL("STAmount fail");
	if (one.isZero()) BOOST_FAIL("STAmount fail");
	if (hundred.isZero()) BOOST_FAIL("STAmount fail");
	if ((zero < zero)) BOOST_FAIL("STAmount fail");
	if (!(zero < one)) BOOST_FAIL("STAmount fail");
	if (!(zero < hundred)) BOOST_FAIL("STAmount fail");
	if ((one < zero)) BOOST_FAIL("STAmount fail");
	if ((one < one)) BOOST_FAIL("STAmount fail");
	if (!(one < hundred)) BOOST_FAIL("STAmount fail");
	if ((hundred < zero)) BOOST_FAIL("STAmount fail");
	if ((hundred < one)) BOOST_FAIL("STAmount fail");
	if ((hundred < hundred)) BOOST_FAIL("STAmount fail");
	if ((zero > zero)) BOOST_FAIL("STAmount fail");
	if ((zero > one)) BOOST_FAIL("STAmount fail");
	if ((zero > hundred)) BOOST_FAIL("STAmount fail");
	if (!(one > zero)) BOOST_FAIL("STAmount fail");
	if ((one > one)) BOOST_FAIL("STAmount fail");
	if ((one > hundred)) BOOST_FAIL("STAmount fail");
	if (!(hundred > zero)) BOOST_FAIL("STAmount fail");
	if (!(hundred > one)) BOOST_FAIL("STAmount fail");
	if ((hundred > hundred)) BOOST_FAIL("STAmount fail");
	if (!(zero <= zero)) BOOST_FAIL("STAmount fail");
	if (!(zero <= one)) BOOST_FAIL("STAmount fail");
	if (!(zero <= hundred)) BOOST_FAIL("STAmount fail");
	if ((one <= zero)) BOOST_FAIL("STAmount fail");
	if (!(one <= one)) BOOST_FAIL("STAmount fail");
	if (!(one <= hundred)) BOOST_FAIL("STAmount fail");
	if ((hundred <= zero)) BOOST_FAIL("STAmount fail");
	if ((hundred <= one)) BOOST_FAIL("STAmount fail");
	if (!(hundred <= hundred)) BOOST_FAIL("STAmount fail");
	if (!(zero >= zero)) BOOST_FAIL("STAmount fail");
	if ((zero >= one)) BOOST_FAIL("STAmount fail");
	if ((zero >= hundred)) BOOST_FAIL("STAmount fail");
	if (!(one >= zero)) BOOST_FAIL("STAmount fail");
	if (!(one >= one)) BOOST_FAIL("STAmount fail");
	if ((one >= hundred)) BOOST_FAIL("STAmount fail");
	if (!(hundred >= zero)) BOOST_FAIL("STAmount fail");
	if (!(hundred >= one)) BOOST_FAIL("STAmount fail");
	if (!(hundred >= hundred)) BOOST_FAIL("STAmount fail");
	if (!(zero == zero)) BOOST_FAIL("STAmount fail");
	if ((zero == one)) BOOST_FAIL("STAmount fail");
	if ((zero == hundred)) BOOST_FAIL("STAmount fail");
	if ((one == zero)) BOOST_FAIL("STAmount fail");
	if (!(one == one)) BOOST_FAIL("STAmount fail");
	if ((one == hundred)) BOOST_FAIL("STAmount fail");
	if ((hundred == zero)) BOOST_FAIL("STAmount fail");
	if ((hundred == one)) BOOST_FAIL("STAmount fail");
	if (!(hundred == hundred)) BOOST_FAIL("STAmount fail");
	if ((zero != zero)) BOOST_FAIL("STAmount fail");
	if (!(zero != one)) BOOST_FAIL("STAmount fail");
	if (!(zero != hundred)) BOOST_FAIL("STAmount fail");
	if (!(one != zero)) BOOST_FAIL("STAmount fail");
	if ((one != one)) BOOST_FAIL("STAmount fail");
	if (!(one != hundred)) BOOST_FAIL("STAmount fail");
	if (!(hundred != zero)) BOOST_FAIL("STAmount fail");
	if (!(hundred != one)) BOOST_FAIL("STAmount fail");
	if ((hundred != hundred)) BOOST_FAIL("STAmount fail");
	if (STAmount().getText() != "0") BOOST_FAIL("STAmount fail");
	if (STAmount(31).getText() != "31")	BOOST_FAIL("STAmount fail");
	if (STAmount(310).getText() != "310") BOOST_FAIL("STAmount fail");
	BOOST_TEST_MESSAGE("Amount NC Complete");
}

BOOST_AUTO_TEST_CASE( CustomCurrency_test )
{
	STAmount zero(CURRENCY_ONE, ACCOUNT_ONE), one(CURRENCY_ONE, ACCOUNT_ONE, 1), hundred(CURRENCY_ONE, ACCOUNT_ONE, 100);

	serdes(one).getRaw();

	if (serdes(zero) != zero) BOOST_FAIL("STAmount fail");
	if (serdes(one) != one) BOOST_FAIL("STAmount fail");
	if (serdes(hundred) != hundred) BOOST_FAIL("STAmount fail");

	if (zero.isNative()) BOOST_FAIL("STAmount fail");
	if (hundred.isNative()) BOOST_FAIL("STAmount fail");
	if (!zero.isZero()) BOOST_FAIL("STAmount fail");
	if (one.isZero()) BOOST_FAIL("STAmount fail");
	if (hundred.isZero()) BOOST_FAIL("STAmount fail");
	if ((zero < zero)) BOOST_FAIL("STAmount fail");
	if (!(zero < one)) BOOST_FAIL("STAmount fail");
	if (!(zero < hundred)) BOOST_FAIL("STAmount fail");
	if ((one < zero)) BOOST_FAIL("STAmount fail");
	if ((one < one)) BOOST_FAIL("STAmount fail");
	if (!(one < hundred)) BOOST_FAIL("STAmount fail");
	if ((hundred < zero)) BOOST_FAIL("STAmount fail");
	if ((hundred < one)) BOOST_FAIL("STAmount fail");
	if ((hundred < hundred)) BOOST_FAIL("STAmount fail");
	if ((zero > zero)) BOOST_FAIL("STAmount fail");
	if ((zero > one)) BOOST_FAIL("STAmount fail");
	if ((zero > hundred)) BOOST_FAIL("STAmount fail");
	if (!(one > zero)) BOOST_FAIL("STAmount fail");
	if ((one > one)) BOOST_FAIL("STAmount fail");
	if ((one > hundred)) BOOST_FAIL("STAmount fail");
	if (!(hundred > zero)) BOOST_FAIL("STAmount fail");
	if (!(hundred > one)) BOOST_FAIL("STAmount fail");
	if ((hundred > hundred)) BOOST_FAIL("STAmount fail");
	if (!(zero <= zero)) BOOST_FAIL("STAmount fail");
	if (!(zero <= one)) BOOST_FAIL("STAmount fail");
	if (!(zero <= hundred)) BOOST_FAIL("STAmount fail");
	if ((one <= zero)) BOOST_FAIL("STAmount fail");
	if (!(one <= one)) BOOST_FAIL("STAmount fail");
	if (!(one <= hundred)) BOOST_FAIL("STAmount fail");
	if ((hundred <= zero)) BOOST_FAIL("STAmount fail");
	if ((hundred <= one)) BOOST_FAIL("STAmount fail");
	if (!(hundred <= hundred)) BOOST_FAIL("STAmount fail");
	if (!(zero >= zero)) BOOST_FAIL("STAmount fail");
	if ((zero >= one)) BOOST_FAIL("STAmount fail");
	if ((zero >= hundred)) BOOST_FAIL("STAmount fail");
	if (!(one >= zero)) BOOST_FAIL("STAmount fail");
	if (!(one >= one)) BOOST_FAIL("STAmount fail");
	if ((one >= hundred)) BOOST_FAIL("STAmount fail");
	if (!(hundred >= zero)) BOOST_FAIL("STAmount fail");
	if (!(hundred >= one)) BOOST_FAIL("STAmount fail");
	if (!(hundred >= hundred)) BOOST_FAIL("STAmount fail");
	if (!(zero == zero)) BOOST_FAIL("STAmount fail");
	if ((zero == one)) BOOST_FAIL("STAmount fail");
	if ((zero == hundred)) BOOST_FAIL("STAmount fail");
	if ((one == zero)) BOOST_FAIL("STAmount fail");
	if (!(one == one)) BOOST_FAIL("STAmount fail");
	if ((one == hundred)) BOOST_FAIL("STAmount fail");
	if ((hundred == zero)) BOOST_FAIL("STAmount fail");
	if ((hundred == one)) BOOST_FAIL("STAmount fail");
	if (!(hundred == hundred)) BOOST_FAIL("STAmount fail");
	if ((zero != zero)) BOOST_FAIL("STAmount fail");
	if (!(zero != one)) BOOST_FAIL("STAmount fail");
	if (!(zero != hundred)) BOOST_FAIL("STAmount fail");
	if (!(one != zero)) BOOST_FAIL("STAmount fail");
	if ((one != one)) BOOST_FAIL("STAmount fail");
	if (!(one != hundred)) BOOST_FAIL("STAmount fail");
	if (!(hundred != zero)) BOOST_FAIL("STAmount fail");
	if (!(hundred != one)) BOOST_FAIL("STAmount fail");
	if ((hundred != hundred)) BOOST_FAIL("STAmount fail");
	if (STAmount(CURRENCY_ONE, ACCOUNT_ONE).getText() != "0") BOOST_FAIL("STAmount fail");
	if (STAmount(CURRENCY_ONE, ACCOUNT_ONE, 31).getText() != "31") BOOST_FAIL("STAmount fail");
	if (STAmount(CURRENCY_ONE, ACCOUNT_ONE, 31,1).getText() != "310") BOOST_FAIL("STAmount fail");
	if (STAmount(CURRENCY_ONE, ACCOUNT_ONE, 31,-1).getText() != "3.1") BOOST_FAIL("STAmount fail");
	if (STAmount(CURRENCY_ONE, ACCOUNT_ONE, 31,-2).getText() != "0.31") BOOST_FAIL("STAmount fail");

	if (STAmount::multiply(STAmount(CURRENCY_ONE, ACCOUNT_ONE, 20), STAmount(3), CURRENCY_ONE, ACCOUNT_ONE).getText() != "60")
		BOOST_FAIL("STAmount multiply fail");
	if (STAmount::multiply(STAmount(CURRENCY_ONE, ACCOUNT_ONE, 20), STAmount(3), uint160(), ACCOUNT_XNS).getText() != "60")
		BOOST_FAIL("STAmount multiply fail");
	if (STAmount::multiply(STAmount(20), STAmount(3), CURRENCY_ONE, ACCOUNT_ONE).getText() != "60")
		BOOST_FAIL("STAmount multiply fail");
	if (STAmount::multiply(STAmount(20), STAmount(3), uint160(), ACCOUNT_XNS).getText() != "60")
		BOOST_FAIL("STAmount multiply fail");
	if (STAmount::divide(STAmount(CURRENCY_ONE, ACCOUNT_ONE, 60), STAmount(3), CURRENCY_ONE, ACCOUNT_ONE).getText() != "20")
		BOOST_FAIL("STAmount divide fail");
	if (STAmount::divide(STAmount(CURRENCY_ONE, ACCOUNT_ONE, 60), STAmount(3), uint160(), ACCOUNT_XNS).getText() != "20")
		BOOST_FAIL("STAmount divide fail");
	if (STAmount::divide(STAmount(CURRENCY_ONE, ACCOUNT_ONE, 60), STAmount(CURRENCY_ONE, ACCOUNT_ONE, 3), CURRENCY_ONE, ACCOUNT_ONE).getText() != "20")
		BOOST_FAIL("STAmount divide fail");
	if (STAmount::divide(STAmount(CURRENCY_ONE, ACCOUNT_ONE, 60), STAmount(CURRENCY_ONE, ACCOUNT_ONE, 3), uint160(), ACCOUNT_XNS).getText() != "20")
		BOOST_FAIL("STAmount divide fail");

	STAmount a1(CURRENCY_ONE, ACCOUNT_ONE, 60), a2 (CURRENCY_ONE, ACCOUNT_ONE, 10, -1);
	if (STAmount::divide(a2, a1, CURRENCY_ONE, ACCOUNT_ONE) != STAmount::setRate(STAmount::getRate(a1, a2)))
		BOOST_FAIL("STAmount setRate(getRate) fail");
	if (STAmount::divide(a1, a2, CURRENCY_ONE, ACCOUNT_ONE) != STAmount::setRate(STAmount::getRate(a2, a1)))
		BOOST_FAIL("STAmount setRate(getRate) fail");

	BOOST_TEST_MESSAGE("Amount CC Complete");
}

BOOST_AUTO_TEST_CASE( CurrencyMulDivTests )
{
	// Test currency multiplication and division operations such as
	// convertToDisplayAmount, convertToInternalAmount, getRate, getClaimed, and getNeeded

	if (STAmount::getRate(STAmount(1), STAmount(10)) != (((100ul-14)<<(64-8))|1000000000000000ul))
		BOOST_FAIL("STAmount getRate fail");
	if (STAmount::getRate(STAmount(10), STAmount(1)) != (((100ul-16)<<(64-8))|1000000000000000ul))
		BOOST_FAIL("STAmount getRate fail");
	if (STAmount::getRate(STAmount(CURRENCY_ONE, ACCOUNT_ONE, 1), STAmount(CURRENCY_ONE, ACCOUNT_ONE, 10)) != (((100ul-14)<<(64-8))|1000000000000000ul))
		BOOST_FAIL("STAmount getRate fail");
	if (STAmount::getRate(STAmount(CURRENCY_ONE, ACCOUNT_ONE, 10), STAmount(CURRENCY_ONE, ACCOUNT_ONE, 1)) != (((100ul-16)<<(64-8))|1000000000000000ul))
		BOOST_FAIL("STAmount getRate fail");
	if (STAmount::getRate(STAmount(CURRENCY_ONE, ACCOUNT_ONE, 1), STAmount(10)) != (((100ul-14)<<(64-8))|1000000000000000ul))
		BOOST_FAIL("STAmount getRate fail");
	if (STAmount::getRate(STAmount(CURRENCY_ONE, ACCOUNT_ONE, 10), STAmount(1)) != (((100ul-16)<<(64-8))|1000000000000000ul))
		BOOST_FAIL("STAmount getRate fail");
	if (STAmount::getRate(STAmount(1), STAmount(CURRENCY_ONE, ACCOUNT_ONE, 10)) != (((100ul-14)<<(64-8))|1000000000000000ul))
		BOOST_FAIL("STAmount getRate fail");
	if (STAmount::getRate(STAmount(10), STAmount(CURRENCY_ONE, ACCOUNT_ONE, 1)) != (((100ul-16)<<(64-8))|1000000000000000ul))
		BOOST_FAIL("STAmount getRate fail");

}

BOOST_AUTO_TEST_SUITE_END()

// vim:ts=4<|MERGE_RESOLUTION|>--- conflicted
+++ resolved
@@ -299,11 +299,7 @@
 	}
 }
 
-<<<<<<< HEAD
-STAmount::STAmount(SField::ref name, int64 value) : SerializedType(name), mOffset(0), mIsNative(true)
-=======
 STAmount STAmount::createFromInt64(SField::ref name, int64 value)
->>>>>>> 61e93928
 {
 	return value >= 0
 		? STAmount(name, static_cast<uint64>(value), false)
@@ -620,11 +616,7 @@
 
 	v1.throwComparable(v2);
 	if (v2.mIsNative)
-<<<<<<< HEAD
-		return STAmount(v1.fName, v1.getSNValue() - v2.getSNValue());
-=======
 		return STAmount::createFromInt64(v1.getFName(), v1.getSNValue() - v2.getSNValue());
->>>>>>> 61e93928
 
 	int ov1 = v1.mOffset, ov2 = v2.mOffset;
 	int64 vv1 = static_cast<int64>(v1.mValue), vv2 = static_cast<int64>(v2.mValue);
